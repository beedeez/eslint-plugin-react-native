{
  "name": "eslint-plugin-react-native",
  "version": "3.6.0",
  "author": "Tom Hastjarjanto <tom@intellicode.nl>",
  "description": "React Native specific linting rules for ESLint",
  "main": "index.js",
  "scripts": {
    "coveralls": "cat ./reports/coverage/lcov.info | coveralls",
    "lint": "eslint ./lib && eslint ./tests",
    "test": "npm run lint && npm run unit-test",
    "unit-test": "istanbul cover --dir reports/coverage node_modules/mocha/bin/_mocha tests/**/*.js -- --reporter dot"
  },
  "files": [
    "LICENSE",
    "README.md",
    "index.js",
    "lib"
  ],
  "repository": {
    "type": "git",
    "url": "https://github.com/intellicode/eslint-plugin-react-native"
  },
  "homepage": "https://github.com/intellicode/eslint-plugin-react-native",
  "bugs": "https://github.com/intellicode/eslint-plugin-react-native/issues",
  "devDependencies": {
    "babel-eslint": "7.2.3",
    "coveralls": "^3.0.2",
    "eslint": "^5.5.0",
    "eslint-config-airbnb": "15.1.0",
    "eslint-plugin-import": "^2.0.0",
<<<<<<< HEAD
    "eslint-plugin-jsx-a11y": "6.0.2",
    "eslint-plugin-react": "7.2.1",
    "istanbul": "0.4.5",
    "mocha": "3.5.0"
=======
    "eslint-plugin-jsx-a11y": "^5.1.1",
    "eslint-plugin-react": "^7.3.0",
    "istanbul": "0.4.5",
    "mocha": "^5.2.0"
>>>>>>> 7e33ed09
  },
  "peerDependencies": {
    "eslint": "^3.17.0 || ^4 || ^5"
  },
  "keywords": [
    "eslint",
    "eslint-plugin",
    "eslintplugin",
    "react",
    "react-native",
    "react native"
  ],
  "license": "MIT",
  "dependencies": {
    "eslint-plugin-react-native-globals": "^0.1.1"
  }
}<|MERGE_RESOLUTION|>--- conflicted
+++ resolved
@@ -28,17 +28,10 @@
     "eslint": "^5.5.0",
     "eslint-config-airbnb": "15.1.0",
     "eslint-plugin-import": "^2.0.0",
-<<<<<<< HEAD
-    "eslint-plugin-jsx-a11y": "6.0.2",
-    "eslint-plugin-react": "7.2.1",
-    "istanbul": "0.4.5",
-    "mocha": "3.5.0"
-=======
     "eslint-plugin-jsx-a11y": "^5.1.1",
     "eslint-plugin-react": "^7.3.0",
     "istanbul": "0.4.5",
     "mocha": "^5.2.0"
->>>>>>> 7e33ed09
   },
   "peerDependencies": {
     "eslint": "^3.17.0 || ^4 || ^5"
